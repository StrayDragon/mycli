from __future__ import print_function
import sys
import logging
from collections import namedtuple
from .tabulate import tabulate

TableInfo = namedtuple("TableInfo", ['checks', 'relkind', 'hasindex',
'hasrules', 'hastriggers', 'hasoids', 'tablespace', 'reloptions', 'reloftype',
'relpersistence'])


log = logging.getLogger(__name__)

use_expanded_output = False

def set_expanded_output(val):
    global use_expanded_output
    use_expanded_output = val

def is_expanded_output():
    return use_expanded_output

TIMING_ENABLED = False

def parse_special_command(sql):
    command, _, arg = sql.partition(' ')
    return (command, arg.strip())

def sql_name_pattern(pattern):
    """
    Takes a wildcard-pattern and converts to an appropriate SQL pattern to be
    used in a WHERE clause.

    Returns: schema_pattern, table_pattern

    >>> sql_name_pattern('foo*."b""$ar*"')
    ('^(foo.*)$', '^(b"\\\\$ar\\\\*)$')
    """

    inquotes = False
    relname = ''
    schema = None
    pattern_len = len(pattern)
    i = 0

    while i < pattern_len:
        c = pattern[i]
        if c == '"':
            if inquotes and i + 1 < pattern_len and pattern[i + 1] == '"':
                relname += '"'
                i += 1
            else:
                inquotes = not inquotes
        elif not inquotes and c.isupper():
            relname += c.lower()
        elif not inquotes and c == '*':
            relname += '.*'
        elif not inquotes and c == '?':
            relname += '.'
        elif not inquotes and c == '.':
            # Found schema/name separator, move current pattern to schema
            schema = relname
            relname = ''
        else:
            # Dollar is always quoted, whether inside quotes or not.
            if c == '$' or inquotes and c in '|*+?()[]{}.^\\':
                relname += '\\'
            relname += c
        i += 1

    if relname:
        relname = '^(' + relname + ')$'

    if schema:
        schema = '^(' + schema + ')$'

    return schema, relname

def show_help(*args):  # All the parameters are ignored.
    headers = ['Command', 'Shortcut', 'Description']
    result = []

    for command, value in sorted(CASE_SENSITIVE_COMMANDS.items()):
        if value[1]:
            result.append(value[1])
    return [(None, result, headers, None)]

<<<<<<< HEAD
def change_db(cur, arg, verbose):
    raise NotImplementedError

def quit(*args):
    raise NotImplementedError

def expanded_output(*args):
    global use_expanded_output
    use_expanded_output = not use_expanded_output
    message = u"Expanded display is "
    message += u"on." if use_expanded_output else u"off."
    return [(None, None, None, message)]

=======
def stub(*args):
    raise NotImplementedError

>>>>>>> 7f8df33b
def toggle_timing(*args):
    global TIMING_ENABLED
    TIMING_ENABLED = not TIMING_ENABLED
    message = "Timing is "
    message += "on." if TIMING_ENABLED else "off."
    return [(None, None, None, message)]

def change_db(cur, arg, db_obj):
    if arg is None:
        db_obj.connect()
    else:
        db_obj.connect(database=arg)

    yield (None, None, None, 'You are now connected to database "%s" as '
            'user "%s"' % (db_obj.dbname, db_obj.user))


NON_CASE_SENSITIVE_COMMANDS = {
            }

CASE_SENSITIVE_COMMANDS = {
            '\?': (show_help, ['\?', '(\?)', 'Show this help.']),
            'help': (show_help, ['help', '(\?)', 'Show this help.']),
            '?': (show_help, ['?', '(\?)', 'Show this help.']),
            'connect': (change_db, ['connect', '(\\r)', 'Reconnect to the server. Optional arguments are db and host.']),
            '\\G': (stub, ['\\G', '(\\G)', 'Display results vertically.']),
            'exit': (stub, ['exit', '(\q)', 'Exit.']),
            'quit': (stub, ['quit', '(\q)', 'Quit.']),
            '\\u': (change_db, ['\\u', '(\u)', 'Use another database.']),
            '\l': ('''SHOW DATABASES;''', ['\\l', '(\\l)', 'List databases.']),
            '\\timing': (toggle_timing, ['\\timing', '(\\t)', 'Toggle timing of commands.']),
            }

def execute(cur, sql, db_obj=None):
    """Execute a special command and return the results. If the special command
    is not supported a KeyError will be raised.
    """
    command, arg = parse_special_command(sql)

    # Look up the command in the case-sensitive dict, if it's not there look in
    # non-case-sensitive dict. If not there either, throw a KeyError exception.
    global CASE_SENSITIVE_COMMANDS
    global NON_CASE_SENSITIVE_COMMANDS
    try:
        command_executor = CASE_SENSITIVE_COMMANDS[command][0]
    except KeyError:
        command_executor = NON_CASE_SENSITIVE_COMMANDS[command.lower()][0]

    # If the command executor is a function, then call the function with the
    # args. If it's a string, then assume it's an SQL command and run it.
    if callable(command_executor):
<<<<<<< HEAD
        return command_executor(cur, arg)
=======
        return command_executor(cur, arg, db_obj)
>>>>>>> 7f8df33b
    elif isinstance(command_executor, str):
        cur.execute(command_executor)
        if cur.description:
            headers = [x[0] for x in cur.description]
            return [(None, cur, headers, None)]
        else:
            return [(None, None, None, None)]

if __name__ == '__main__':
    import pymysql
    con = pymysql.connect(database='misago_testforum')
    cur = con.cursor()
    table = sys.argv[1]
    for rows, headers, status in describe_table_details(cur, table, False):
        print(tabulate(rows, headers, tablefmt='psql'))
        print(status)<|MERGE_RESOLUTION|>--- conflicted
+++ resolved
@@ -85,10 +85,6 @@
             result.append(value[1])
     return [(None, result, headers, None)]
 
-<<<<<<< HEAD
-def change_db(cur, arg, verbose):
-    raise NotImplementedError
-
 def quit(*args):
     raise NotImplementedError
 
@@ -99,11 +95,9 @@
     message += u"on." if use_expanded_output else u"off."
     return [(None, None, None, message)]
 
-=======
 def stub(*args):
     raise NotImplementedError
 
->>>>>>> 7f8df33b
 def toggle_timing(*args):
     global TIMING_ENABLED
     TIMING_ENABLED = not TIMING_ENABLED
@@ -125,15 +119,15 @@
             }
 
 CASE_SENSITIVE_COMMANDS = {
-            '\?': (show_help, ['\?', '(\?)', 'Show this help.']),
-            'help': (show_help, ['help', '(\?)', 'Show this help.']),
-            '?': (show_help, ['?', '(\?)', 'Show this help.']),
+            '\\?': (show_help, ['\\?', '(\\?)', 'Show this help.']),
+            'help': (show_help, ['help', '(\\?)', 'Show this help.']),
+            '?': (show_help, ['?', '(\\?)', 'Show this help.']),
             'connect': (change_db, ['connect', '(\\r)', 'Reconnect to the server. Optional arguments are db and host.']),
             '\\G': (stub, ['\\G', '(\\G)', 'Display results vertically.']),
-            'exit': (stub, ['exit', '(\q)', 'Exit.']),
-            'quit': (stub, ['quit', '(\q)', 'Quit.']),
-            '\\u': (change_db, ['\\u', '(\u)', 'Use another database.']),
-            '\l': ('''SHOW DATABASES;''', ['\\l', '(\\l)', 'List databases.']),
+            'exit': (stub, ['exit', '(\\q)', 'Exit.']),
+            'quit': (stub, ['quit', '(\\q)', 'Quit.']),
+            '\\u': (change_db, ['\\u', '(\\u)', 'Use another database.']),
+            '\\l': ('''SHOW DATABASES;''', ['\\l', '(\\l)', 'List databases.']),
             '\\timing': (toggle_timing, ['\\timing', '(\\t)', 'Toggle timing of commands.']),
             }
 
@@ -155,11 +149,7 @@
     # If the command executor is a function, then call the function with the
     # args. If it's a string, then assume it's an SQL command and run it.
     if callable(command_executor):
-<<<<<<< HEAD
-        return command_executor(cur, arg)
-=======
         return command_executor(cur, arg, db_obj)
->>>>>>> 7f8df33b
     elif isinstance(command_executor, str):
         cur.execute(command_executor)
         if cur.description:
