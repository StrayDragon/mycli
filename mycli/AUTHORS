--- conflicted
+++ resolved
@@ -68,12 +68,9 @@
   * Mike Palandra
   * Georgy Frolov
   * Jonathan Lloyd
-<<<<<<< HEAD
   * Nathan Huang
-=======
   * Jakub Boukal
   * Takeshi D. Itoh
->>>>>>> 6b4174ba
   * laixintao
 
 Creator:
