#!/usr/bin/env python
from __future__ import unicode_literals
from __future__ import print_function

import os
import sys
import traceback
import logging
from time import time
from datetime import datetime

import click
import sqlparse
from prompt_toolkit import CommandLineInterface, Application, AbortAction
from prompt_toolkit.enums import DEFAULT_BUFFER
from prompt_toolkit.shortcuts import create_default_layout, create_eventloop
from prompt_toolkit.document import Document
from prompt_toolkit.filters import Always, HasFocus, IsDone
from prompt_toolkit.layout.processors import (HighlightMatchingBracketProcessor,
                                              ConditionalProcessor)
from prompt_toolkit.history import FileHistory
from pygments.token import Token
from configobj import ConfigObj, ConfigObjError

from .packages.tabulate import tabulate
from .packages.expanded import expanded_table
from .packages.special.main import (COMMANDS, NO_QUERY)
import mycli.packages.special as special
from .sqlcompleter import SQLCompleter
from .clitoolbar import create_toolbar_tokens_func
from .clistyle import style_factory
from .sqlexecute import SQLExecute
from .clibuffer import CLIBuffer
from .config import write_default_config, load_config
from .key_bindings import mycli_bindings
from .encodingutils import utf8tounicode
from .lexer import MyCliLexer
from .__init__ import __version__


try:
    from urlparse import urlparse
except ImportError:
    from urllib.parse import urlparse
from pymysql import OperationalError

from collections import namedtuple

# Query tuples are used for maintaining history
Query = namedtuple('Query', ['query', 'successful', 'mutating'])

class MyCli(object):

    default_prompt = '\\t \\u@\\h:\\d> '

    def __init__(self, force_passwd_prompt=False, sqlexecute=None, prompt=None, logfile=None):

        self.force_passwd_prompt = force_passwd_prompt
        self.sqlexecute = sqlexecute
        self.logfile = logfile

        from mycli import __file__ as package_root
        package_root = os.path.dirname(package_root)

        default_config = os.path.join(package_root, 'myclirc')
        write_default_config(default_config, '~/.myclirc')

        # Load config.
        c = self.config = load_config('~/.myclirc', default_config)
        self.multi_line = c['main'].as_bool('multi_line')
        self.key_bindings = c['main']['key_bindings']
        special.set_timing_enabled(c['main'].as_bool('timing'))
        self.table_format = c['main']['table_format']
        self.syntax_style = c['main']['syntax_style']
        self.prompt_format = prompt or c['main']['prompt'] or \
                             self.default_prompt

        self.logger = logging.getLogger(__name__)
        self.initialize_logging()

        self.query_history = []

        # Initialize completer.
        smart_completion = c['main'].as_bool('smart_completion')
        completer = SQLCompleter(smart_completion)
        self.completer = completer

        # Register custom special commands.
        self.register_special_commands()

    def register_special_commands(self):
        special.register_special_command(self.change_db, 'use',
                '\\u', 'Change to a new database.', aliases=('\\u',))
        special.register_special_command(self.change_db, 'connect',
                '\\r', 'Reconnect to the database. Optional database argument.',
                aliases=('\\r', ))
        special.register_special_command(self.refresh_dynamic_completions, 'rehash',
                '\\#', 'Refresh auto-completions.', arg_type=NO_QUERY, aliases=('\\#',))

    def change_db(self, arg, **_):
        if arg is None:
            self.sqlexecute.connect()
        else:
            self.sqlexecute.connect(database=arg)

        yield (None, None, None, 'You are now connected to database "%s" as '
                'user "%s"' % (self.sqlexecute.dbname, self.sqlexecute.user))

    def initialize_logging(self):

        log_file = self.config['main']['log_file']
        log_level = self.config['main']['log_level']

        level_map = {'CRITICAL': logging.CRITICAL,
                     'ERROR': logging.ERROR,
                     'WARNING': logging.WARNING,
                     'INFO': logging.INFO,
                     'DEBUG': logging.DEBUG
                     }

        handler = logging.FileHandler(os.path.expanduser(log_file))

        formatter = logging.Formatter(
            '%(asctime)s (%(process)d/%(threadName)s) '
            '%(name)s %(levelname)s - %(message)s')

        handler.setFormatter(formatter)

        root_logger = logging.getLogger('mycli')
        root_logger.addHandler(handler)
        root_logger.setLevel(level_map[log_level.upper()])

        root_logger.debug('Initializing mycli logging.')
        root_logger.debug('Log file %r.', log_file)

    def connect_uri(self, uri):
        uri = urlparse(uri)
        database = uri.path[1:]  # ignore the leading fwd slash
        self.connect(database, uri.username, uri.password, uri.hostname,
                uri.port)

    def read_my_cnf_files(self, files):
        """Reads a list of config files and merges them. The last one will win.
        Returns: user, host, port, socket, password, charset. None for missing
        values.
        """
        cnf = ConfigObj()
        for file in files:
            try:
                cnf.merge(ConfigObj(os.path.expanduser(file),
                    interpolation=False))
            except ConfigObjError as e:
                self.logger.error('Error parsing %r.',
                        file)
                self.logger.error('Recovering partially parsed config values.')
                cnf.merge(e.config)
                pass

        def get(key):
            try:
                return cnf['client'][key]
            except KeyError:
                return None

        return (get('database'), get('user'), get('password'), get('host'),
                get('port'), get('socket'), get('default-character-set'),)

    def connect(self, database='', user='', passwd='', host='', port='',
            socket='', charset=''):

        cnf_files = ['/etc/my.cnf', '/etc/mysql/my.cnf',
                '/usr/local/etc/my.cnf', '~/.my.cnf']
        c_database, c_user, c_password, c_host, c_port, c_socket, c_charset = \
                                            self.read_my_cnf_files(cnf_files)

        # Fall back to config values only if user did not specify a value.

        database = database or c_database
        if port or host:
            socket = ''
        else:
            socket = socket or c_socket
        user = user or c_user or os.getenv('USER')
        host = host or c_host or 'localhost'
        port = int(port or c_port or os.getenv('MYSQL_TCP_PORT') or 3306)
        passwd = passwd or c_password
        charset = charset or c_charset or 'utf8'

        # Connect to the database.

        # Prompt for a password immediately if requested via the -p flag. This
        # avoids wasting time trying to connect to the database and catching a
        # no-password exception.
        # If we successfully parsed a password from a URI, there's no need to
        # prompt for it, even with the -p flag
        if self.force_passwd_prompt and not passwd:
            passwd = click.prompt('Password', hide_input=True,
                                  show_default=False, type=str)

        try:
            try:
                sqlexecute = SQLExecute(database, user, passwd, host, port,
                        socket, charset)
            except OperationalError as e:
                if ('Access denied for user' in e.args[1]):
                    passwd = click.prompt('Password', hide_input=True,
                                          show_default=False, type=str)
                    sqlexecute = SQLExecute(database, user, passwd, host, port,
                            socket, charset)
                else:
                    raise e
        except Exception as e:  # Connecting to a database could fail.
            self.logger.debug('Database connection failed: %r.', e)
            self.logger.error("traceback: %r", traceback.format_exc())
            self.output(str(e), err=True, fg='red')
            exit(1)

        self.sqlexecute = sqlexecute

    def handle_editor_command(self, cli, document):
        """
        Editor command is any query that is prefixed or suffixed
        by a '\e'. The reason for a while loop is because a user
        might edit a query multiple times.
        For eg:
        "select * from \e"<enter> to edit it in vim, then come
        back to the prompt with the edited query "select * from
        blah where q = 'abc'\e" to edit it again.
        :param cli: CommandLineInterface
        :param document: Document
        :return: Document
        """
        while special.editor_command(document.text):
            filename = special.get_filename(document.text)
            sql, message = special.open_external_editor(filename,
                                                          sql=document.text)
            if message:
                # Something went wrong. Raise an exception and bail.
                raise RuntimeError(message)
            cli.current_buffer.document = Document(sql, cursor_position=len(sql))
            document = cli.run(False)
            continue
        return document

    def run_cli(self):
        sqlexecute = self.sqlexecute
        logger = self.logger
        original_less_opts = self.adjust_less_opts()

        self.initialize_completions()
        completer = self.completer

        def set_key_bindings(value):
            if value not in ('emacs', 'vi'):
                value = 'emacs'
            self.key_bindings = value

        key_binding_manager = mycli_bindings(get_key_bindings=lambda: self.key_bindings,
                                             set_key_bindings=set_key_bindings)
        print('Version:', __version__)
        print('Chat: https://gitter.im/dbcli/mycli')
        print('Mail: https://groups.google.com/forum/#!forum/mycli-users')
        print('Home: http://mycli.net')

        def prompt_tokens(cli):
            return [(Token.Prompt, self.get_prompt(self.prompt_format))]

        get_toolbar_tokens = create_toolbar_tokens_func(lambda: self.key_bindings)
        layout = create_default_layout(lexer=MyCliLexer,
                                       reserve_space_for_menu=True,
                                       get_prompt_tokens=prompt_tokens,
                                       get_bottom_toolbar_tokens=get_toolbar_tokens,
                                       extra_input_processors=[
                                           ConditionalProcessor(
                                               processor=HighlightMatchingBracketProcessor(chars='[](){}'),
                                               filter=HasFocus(DEFAULT_BUFFER) & ~IsDone()),
                                       ])
        buf = CLIBuffer(always_multiline=self.multi_line, completer=completer,
                history=FileHistory(os.path.expanduser('~/.mycli-history')),
                complete_while_typing=Always())

        application = Application(style=style_factory(self.syntax_style),
                                  layout=layout, buffer=buf,
                                  key_bindings_registry=key_binding_manager.registry,
                                  on_exit=AbortAction.RAISE_EXCEPTION)
        cli = CommandLineInterface(application=application, eventloop=create_eventloop())

        try:
            while True:
                document = cli.run()

                special.set_expanded_output(False)

                # The reason we check here instead of inside the sqlexecute is
                # because we want to raise the Exit exception which will be
                # caught by the try/except block that wraps the
                # sqlexecute.run() statement.
                if quit_command(document.text):
                    raise EOFError

                try:
                    document = self.handle_editor_command(cli, document)
                except RuntimeError as e:
                    logger.error("sql: %r, error: %r", document.text, e)
                    logger.error("traceback: %r", traceback.format_exc())
                    self.output(str(e), err=True, fg='red')
                    continue

                destroy = confirm_destructive_query(document.text)
                if destroy is None:
                    pass  # Query was not destructive. Nothing to do here.
                elif destroy is True:
                    self.output('Your call!')
                else:
                    self.output('Wise choice!')
                    continue

                # Keep track of whether or not the query is mutating. In case
                # of a multi-statement query, the overall query is considered
                # mutating if any one of the component statements is mutating
                mutating = False

                try:
                    logger.debug('sql: %r', document.text)
                    if self.logfile:
                        self.logfile.write('\n# %s\n' % datetime.now())
                        self.logfile.write(document.text)
                        self.logfile.write('\n')
                    successful = False
                    start = time()
                    res = sqlexecute.run(document.text)
                    duration = time() - start
                    successful = True
                    output = []
                    total = 0
                    for title, cur, headers, status in res:
                        logger.debug("headers: %r", headers)
                        logger.debug("rows: %r", cur)
                        logger.debug("status: %r", status)
                        start = time()
                        threshold = 1000
                        if (is_select(status) and
                                cur and cur.rowcount > threshold):
                            self.output('The result set has more than %s rows.'
                                    % threshold, fg='red')
                            if not click.confirm('Do you want to continue?'):
                                self.output("Aborted!", err=True, fg='red')
                                break
                        output.extend(format_output(title, cur, headers,
                            status, self.table_format))
                        end = time()
                        total += end - start
                        mutating = mutating or is_mutating(status)
                except KeyboardInterrupt:
                    # Restart connection to the database
                    sqlexecute.connect()
                    logger.debug("cancelled query, sql: %r", document.text)
                    self.output("cancelled query", err=True, fg='red')
                except NotImplementedError:
                    self.output('Not Yet Implemented.', fg="yellow")
                except OperationalError as e:
                    logger.debug("Exception: %r", e)
                    reconnect = True
                    if (e.args[0] in (2003, 2006, 2013)):
                        reconnect = click.prompt('Connection reset. Reconnect (Y/n)',
                                show_default=False, type=bool, default=True)
                        if reconnect:
                            logger.debug('Attempting to reconnect.')
                            try:
                                sqlexecute.connect()
                                logger.debug('Reconnected successfully.')
                                self.output('Reconnected!\nTry the command again.', fg='green')
                            except OperationalError as e:
                                logger.debug('Reconnect failed. e: %r', e)
                                self.output(str(e), err=True, fg='red')
                                continue  # If reconnection failed, don't proceed further.
                        else:  # If user chooses not to reconnect, don't proceed further.
                            continue
                    else:
                        logger.error("sql: %r, error: %r", document.text, e)
                        logger.error("traceback: %r", traceback.format_exc())
                        self.output(str(e), err=True, fg='red')
                except Exception as e:
                    logger.error("sql: %r, error: %r", document.text, e)
                    logger.error("traceback: %r", traceback.format_exc())
                    self.output(str(e), err=True, fg='red')
                else:
                    self.output_via_pager('\n'.join(output))
                    if special.is_timing_enabled():
                        self.output('Command Time: %0.03fs' % duration)
                        self.output('Format Time: %0.03fs' % total)

                # Refresh the table names and column names if necessary.
                if need_completion_refresh(document.text):
                    self.refresh_dynamic_completions()

                query = Query(document.text, successful, mutating)
                self.query_history.append(query)

        except EOFError:
            self.output('Goodbye!')
        finally:  # Reset the less opts back to original.
            logger.debug('Restoring env var LESS to %r.', original_less_opts)
            os.environ['LESS'] = original_less_opts
            os.environ['PAGER'] = special.get_original_pager()

    def output(self, text, **kwargs):
        if self.logfile:
            self.logfile.write(utf8tounicode(text))
            self.logfile.write('\n')
        click.secho(text, **kwargs)

    def output_via_pager(self, text):
        if self.logfile:
            self.logfile.write(text)
            self.logfile.write('\n')
        click.echo_via_pager(text)

    def adjust_less_opts(self):
        less_opts = os.environ.get('LESS', '')
        self.logger.debug('Original value for LESS env var: %r', less_opts)
        os.environ['LESS'] = '-RXF'

        return less_opts

    def initialize_completions(self):
        completer = self.completer

        # special_commands
        completer.extend_special_commands(COMMANDS.keys())

        # Items to complete after the SHOW command.
        completer.extend_show_items(self.sqlexecute.show_candidates())

        return self.refresh_dynamic_completions()

    def refresh_dynamic_completions(self):
        sqlexecute = self.sqlexecute

        completer = self.completer
        completer.reset_completions()

        # databases
        completer.extend_database_names(sqlexecute.databases())

        # schemata - In MySQL Schema is the same as database. But for mycli
        # schemata will be the name of the current database.
        completer.extend_schemata(self.sqlexecute.dbname)
        completer.set_dbname(self.sqlexecute.dbname)

        # tables
        completer.extend_relations(sqlexecute.tables(), kind='tables')
        completer.extend_columns(sqlexecute.table_columns(), kind='tables')

        # users
        completer.extend_users(sqlexecute.users())

        # views
        #completer.extend_relations(sqlexecute.views(), kind='views')
        #completer.extend_columns(sqlexecute.view_columns(), kind='views')

        # functions
        completer.extend_functions(sqlexecute.functions())

        return [(None, None, None, 'Auto-completion refreshed.')]

    def get_completions(self, text, cursor_positition):
        return self.completer.get_completions(
            Document(text=text, cursor_position=cursor_positition), None)

    def get_prompt(self, string):
        sqlexecute = self.sqlexecute
        string = string.replace('\\u', sqlexecute.user or '(none)')
        string = string.replace('\\h', sqlexecute.host or '(none)')
        string = string.replace('\\d', sqlexecute.dbname or '(none)')
        string = string.replace('\\t', sqlexecute.server_type()[0] or 'mycli')
        return string

@click.command()
# Default host is '' so psycopg2 can default to either localhost or unix socket
@click.option('-h', '--host', help='Host address of the database.')
@click.option('-P', '--port', help='Port number to use for connection. Honors '
        '$MYSQL_TCP_PORT')
@click.option('-u', '--user', help='User name to connect to the database.')
@click.option('-S', '--socket', help='The socket file to use for connection.')
@click.option('-p', '--password', 'prompt_passwd', is_flag=True, default=False,
        help='Force password prompt.')
@click.option('--pass', 'password', envvar='MYCLI_PASSWORD', type=str,
        help='Password to connect to the database')
@click.option('-v', '--version', is_flag=True, help='Version of mycli.')
@click.option('-D', '--database', 'dbname', help='Database to use.')
@click.option('-R', '--prompt', 'prompt',
              help='Prompt format (Default: "{0}")'.format(
                  MyCli.default_prompt))
@click.option('-l', '--logfile', type=click.File(mode='a', encoding='utf-8'), help='Timestamp and log every query and it\'s results to a file.')
@click.argument('database', default='', nargs=1)
def cli(database, user, host, port, socket, password, prompt_passwd, dbname,
        version, prompt, logfile):

    if version:
        print('Version:', __version__)
        sys.exit(0)

    mycli = MyCli(prompt_passwd, prompt=prompt, logfile=logfile)

    # Choose which ever one has a valid value.
    database = database or dbname

    if database and '://' in database:
        mycli.connect_uri(database)
    else:
        mycli.connect(database, user, password, host, port, socket)

    mycli.logger.debug('Launch Params: \n'
            '\tdatabase: %r'
            '\tuser: %r'
            '\thost: %r'
            '\tport: %r', database, user, host, port)

    mycli.run_cli()

def format_output(title, cur, headers, status, table_format):
    output = []
    if title:  # Only print the title if it's not None.
        output.append(title)
    if cur:
        headers = [utf8tounicode(x) for x in headers]
        if special.is_expanded_output():
            output.append(expanded_table(cur, headers))
        else:
            output.append(tabulate(cur, headers, tablefmt=table_format,
                missingval='<null>'))
    if status:  # Only print the status if it's not None.
        output.append(status)
    return output

def need_completion_refresh(queries):
    """Determines if the completion needs a refresh by checking if the sql
    statement is an alter, create, drop or change db."""
    for query in sqlparse.split(queries):
        try:
            first_token = query.split()[0]
            res = first_token.lower() in ('alter', 'create', 'use', '\\r',
                    '\\u', '\\connect', 'drop')
            return res
        except Exception:
            return False

def is_mutating(status):
    """Determines if the statement is mutating based on the status."""
    if not status:
        return False

    mutating = set(['insert', 'update', 'delete', 'alter', 'create', 'drop',
                    'replace', 'truncate', 'load'])
    return status.split(None, 1)[0].lower() in mutating

def is_select(status):
    """Returns true if the first word in status is 'select'."""
    if not status:
        return False
    return status.split(None, 1)[0].lower() == 'select'

def confirm_destructive_query(queries):
    """Checks if the query is destructive and prompts the user to confirm.
    Returns:
    None if the query is non-destructive.
    True if the query is destructive and the user wants to proceed.
    False if the query is destructive and the user doesn't want to proceed.
    """
<<<<<<< HEAD
    destructive = set(['drop'])
    queries = queries.strip()
=======
    destructive = set(['drop', 'shutdown'])
>>>>>>> 069b4269
    for query in sqlparse.split(queries):
        try:
            first_token = query.split()[0]
            if first_token.lower() in destructive:
                destroy = click.prompt("You're about to run a destructive command. \nDo you want to proceed? (y/n)",
                         type=bool)
                return destroy
        except Exception:
            return False

def quit_command(sql):
    return (sql.strip().lower() == 'exit'
            or sql.strip().lower() == 'quit'
            or sql.strip() == '\q'
            or sql.strip() == ':q')

if __name__ == "__main__":
    cli()<|MERGE_RESOLUTION|>--- conflicted
+++ resolved
@@ -568,12 +568,8 @@
     True if the query is destructive and the user wants to proceed.
     False if the query is destructive and the user doesn't want to proceed.
     """
-<<<<<<< HEAD
-    destructive = set(['drop'])
+    destructive = set(['drop', 'shutdown'])
     queries = queries.strip()
-=======
-    destructive = set(['drop', 'shutdown'])
->>>>>>> 069b4269
     for query in sqlparse.split(queries):
         try:
             first_token = query.split()[0]
